/*
 * Scriptographer
 *
 * This file is part of Scriptographer, a Plugin for Adobe Illustrator.
 *
 * Copyright (c) 2002-2010 Juerg Lehni, http://www.scratchdisk.com.
 * All rights reserved.
 *
 * Please visit http://scriptographer.org/ for updates and contact.
 *
 * -- GPL LICENSE NOTICE --
 * This program is free software; you can redistribute it and/or
 * modify it under the terms of the GNU General Public License
 * as published by the Free Software Foundation; either version 2
 * of the License, or (at your option) any later version.
 *
 * This program is distributed in the hope that it will be useful,
 * but WITHOUT ANY WARRANTY; without even the implied warranty of
 * MERCHANTABILITY or FITNESS FOR A PARTICULAR PURPOSE.  See the
 * GNU General Public License for more details.
 *
 * You should have received a copy of the GNU General Public License
 * along with this program; if not, write to the Free Software
 * Foundation, Inc., 675 Mass Ave, Cambridge, MA 02139, USA.
 * -- GPL LICENSE NOTICE --
 */

#include "stdHeaders.h"
#include "ScriptographerEngine.h"
#include "ScriptographerPlugin.h"
#include "AppContext.h"
#include "uiGlobals.h"
#include "resourceIds.h"
#include "com_scriptographer_adm_Dialog.h"
#include "com_scriptographer_adm_Notifier.h"

/*
 * com.scriptographer.ai.Dialog
 */

ASErr ASAPI Dialog_onInit(ADMDialogRef dialog) {
	// Hide the dialog by default:
	sADMDialog->Show(dialog, false);
	
	// Attach the dialog-level callbacks
	DEFINE_CALLBACK_PROC(Dialog_onDestroy);
	sADMDialog->SetDestroyProc(dialog,
			(ADMDialogDestroyProc) CALLBACK_PROC(Dialog_onDestroy));
	
	DEFINE_CALLBACK_PROC(Dialog_onNotify);
	sADMDialog->SetNotifyProc(dialog,
			(ADMDialogNotifyProc) CALLBACK_PROC(Dialog_onNotify));
	
	// Resize handler:
	ADMItemRef resizeItemRef = sADMDialog->GetItem(dialog, kADMResizeItemID);
	if (resizeItemRef) {
		DEFINE_CALLBACK_PROC(Dialog_onSizeChanged);
		sADMItem->SetNotifyProc(resizeItemRef,
				(ADMItemNotifyProc) CALLBACK_PROC(Dialog_onSizeChanged));
	}
	
	// Execute a one-shot timer right after creation of the dialog,
	// to run initialize()
	DEFINE_CALLBACK_PROC(Dialog_onInitialize);
	sADMDialog->CreateTimer(dialog, 0, 0,
			(ADMDialogTimerProc) CALLBACK_PROC(Dialog_onInitialize), NULL, 0);
	return kNoErr;
}

ADMBoolean ADMAPI Dialog_onInitialize(ADMDialogRef dialog, ADMTimerRef timerID) {
	// Clear timer
	sADMDialog->AbortTimer(dialog, timerID);
	// Call onNotify with NOTIFIER_INITIALIZE
	JNIEnv *env = gEngine->getEnv();
	try {
		jobject obj = gEngine->getDialogObject(dialog);
		gEngine->callOnNotify(obj, kADMInitializeWindowNotifier);
	} EXCEPTION_CATCH_REPORT(env);
	return true;
}

void ASAPI Dialog_onDestroy(ADMDialogRef dialog) {
	if (gEngine != NULL) {
		JNIEnv *env = gEngine->getEnv();
		try {
			jobject obj = gEngine->getDialogObject(dialog);
			gEngine->callOnDestroy(obj);
			// Clear the handle:
			gEngine->setIntField(env, obj,
					gEngine->fid_ui_NativeObject_handle, 0);
			env->DeleteGlobalRef(obj);
		} EXCEPTION_CATCH_REPORT(env);
	}
}

void ASAPI Dialog_onSizeChanged(ADMItemRef item, ADMNotifierRef notifier) {
	sADMItem->DefaultNotify(item, notifier);
	if (sADMNotifier->IsNotifierType(notifier, kADMBoundsChangedNotifier)) {
		JNIEnv *env = gEngine->getEnv();
		try {
			ADMDialogRef dialog = sADMItem->GetDialog(item);
			jobject obj = gEngine->getDialogObject(dialog);
			ADMRect size;
			sADMDialog->GetLocalRect(dialog, &size);
			AppContext context;
			gEngine->callVoidMethod(env, obj,
					gEngine->mid_adm_Dialog_onSizeChanged,
					size.right, size.bottom, true);
		} EXCEPTION_CATCH_REPORT(env);
	}
}

void ASAPI Dialog_onNotify(ADMDialogRef dialog, ADMNotifierRef notifier) {
	sADMDialog->DefaultNotify(dialog, notifier);
	if (gEngine != NULL) {
		jobject obj = gEngine->getDialogObject(dialog);
		gEngine->callOnNotify(obj, notifier);
	}
}

ASBoolean ASAPI Dialog_onTrack(ADMDialogRef dialog, ADMTrackerRef tracker) {
	jobject obj = gEngine->getDialogObject(dialog);
	ASBoolean ret = gEngine->callOnTrack(obj, tracker);
	if (ret)
		ret = sADMDialog->DefaultTrack(dialog, tracker);
	return ret;
}

void ASAPI Dialog_onDraw(ADMDialogRef dialog, ADMDrawerRef drawer) {
	jobject obj = gEngine->getDialogObject(dialog);
	ASBoolean ret = gEngine->callOnDraw(obj, drawer);
	if (ret)
		sADMDialog->DefaultDraw(dialog, drawer);
}

/*
 * int nativeCreate(java.lang.String name, int style, int options)
 */
JNIEXPORT jint JNICALL Java_com_scriptographer_adm_Dialog_nativeCreate(
		JNIEnv *env, jobject obj, jstring name, jint style, jint options) {
	try {
		char *str = gEngine->convertString(env, name);
		DEFINE_CALLBACK_PROC(Dialog_onInit);
		ADMDialogRef dialog = sADMDialog->Create(gPlugin->getPluginRef(), str,
				kEmptyDialogID, (ADMDialogStyle) style,
				(ADMDialogInitProc) CALLBACK_PROC(Dialog_onInit),
				env->NewGlobalRef(obj), options);
		delete str;
		if (dialog == NULL)
			throw new StringException("Unable to create dialog.");
		return (jint) dialog;
	} EXCEPTION_CONVERT(env);
	return 0;
}

/*
 * void nativeDestroy(int handle)
 */
JNIEXPORT void JNICALL Java_com_scriptographer_adm_Dialog_nativeDestroy(
		JNIEnv *env, jobject obj, jint handle) {
	try {
		sADMDialog->Destroy((ADMDialogRef) handle);
	} EXCEPTION_CONVERT(env);
}

/*
 * void nativeSetTrackCallback(boolean enabled)
 */
JNIEXPORT void JNICALL Java_com_scriptographer_adm_Dialog_nativeSetTrackCallback(
		JNIEnv *env, jobject obj, jboolean enabled) {
	try {
		ADMDialogRef dialog = gEngine->getDialogHandle(env, obj);
		DEFINE_CALLBACK_PROC(Dialog_onTrack);
		sADMDialog->SetTrackProc(dialog, enabled
				? (ADMDialogTrackProc) CALLBACK_PROC(Dialog_onTrack) : NULL);
	} EXCEPTION_CONVERT(env);
}

/*
 * boolean defaultTrack(com.scriptographer.adm.Tracker tracker)
 */
JNIEXPORT jboolean JNICALL Java_com_scriptographer_adm_Dialog_defaultTrack(
		JNIEnv *env, jobject obj, jobject tracker) {
	try {
		ADMDialogRef dialog = gEngine->getDialogHandle(env, obj);
		return sADMDialog->DefaultTrack(dialog,
				gEngine->getTrackerHandle(env, tracker));
	} EXCEPTION_CONVERT(env);
	return false;
}

/*
 * void defaultDraw(com.scriptographer.adm.Drawer drawer)
 */
JNIEXPORT void JNICALL Java_com_scriptographer_adm_Dialog_defaultDraw(
		JNIEnv *env, jobject obj, jobject drawer) {
	try {
		ADMDialogRef dialog = gEngine->getDialogHandle(env, obj);
		sADMDialog->DefaultDraw(dialog, gEngine->getDrawerHandle(env, drawer));
	} EXCEPTION_CONVERT(env);
}

/*
 * int getTrackMask()
 */
JNIEXPORT jint JNICALL Java_com_scriptographer_adm_Dialog_getTrackMask(
		JNIEnv *env, jobject obj) {
	try {
		ADMDialogRef dialog = gEngine->getDialogHandle(env, obj);
		return sADMDialog->GetMask(dialog);
	} EXCEPTION_CONVERT(env);
	return 0;
}

/*
 * void setTrackMask(int mask)
 */
JNIEXPORT void JNICALL Java_com_scriptographer_adm_Dialog_setTrackMask(
		JNIEnv *env, jobject obj, jint mask) {
	try {
		ADMDialogRef dialog = gEngine->getDialogHandle(env, obj);
		sADMDialog->SetMask(dialog, mask);
	} EXCEPTION_CONVERT(env);
}

/*
 * void nativeSetDrawCallback(boolean enabled)
 */
JNIEXPORT void JNICALL Java_com_scriptographer_adm_Dialog_nativeSetDrawCallback(
		JNIEnv *env, jobject obj, jboolean enabled) {
	try {
		ADMDialogRef dialog = gEngine->getDialogHandle(env, obj);
		DEFINE_CALLBACK_PROC(Dialog_onDraw);
		sADMDialog->SetDrawProc(dialog, enabled
				? (ADMDialogDrawProc) CALLBACK_PROC(Dialog_onDraw) : NULL);
	} EXCEPTION_CONVERT(env);
}

/*
 * com.scriptographer.adm.Size nativeGetSize()
 */
JNIEXPORT jobject JNICALL Java_com_scriptographer_adm_Dialog_nativeGetSize(
		JNIEnv *env, jobject obj) {
	try {
		ADMDialogRef dialog = gEngine->getDialogHandle(env, obj);
		ADMRect rect;
		sADMDialog->GetLocalRect(dialog, &rect);
<<<<<<< HEAD
		return gEngine->convertSize(env, &rect);
=======
		DEFINE_ADM_POINT(size, rect.right, rect.bottom);
		return gEngine->convertSize(env, &size);
>>>>>>> 253f52f0
	} EXCEPTION_CONVERT(env);
	return NULL;
}

/*
 * void nativeSetSize(int width, int height)
 */
JNIEXPORT void JNICALL Java_com_scriptographer_adm_Dialog_nativeSetSize(
		JNIEnv *env, jobject obj, jint width, jint height) {
	try {
		ADMDialogRef dialog = gEngine->getDialogHandle(env, obj);
		sADMDialog->Size(dialog, width, height);
	} EXCEPTION_CONVERT(env);
}

/*
 * java.awt.Rectangle nativeGetBounds()
 */
JNIEXPORT jobject JNICALL Java_com_scriptographer_adm_Dialog_nativeGetBounds(
		JNIEnv *env, jobject obj) {
	try {
		ADMDialogRef dialog = gEngine->getDialogHandle(env, obj);
		ADMRect rect;
		sADMDialog->GetBoundsRect(dialog, &rect);
		return gEngine->convertRectangle(env, &rect);
	} EXCEPTION_CONVERT(env);
	return NULL;
}

/*
 * void nativeSetBounds(int x, int y, int width, int height)
 */
JNIEXPORT void JNICALL Java_com_scriptographer_adm_Dialog_nativeSetBounds(
		JNIEnv *env, jobject obj, jint x, jint y, jint width, jint height) {
	try {
		ADMDialogRef dialog = gEngine->getDialogHandle(env, obj);
		DEFINE_ADM_RECT(rect, x, y, width, height);
		sADMDialog->SetBoundsRect(dialog, &rect);
	} EXCEPTION_CONVERT(env);
}

/*
 * com.scriptographer.adm.Point getPosition()
 */
JNIEXPORT jobject JNICALL Java_com_scriptographer_adm_Dialog_getPosition(
		JNIEnv *env, jobject obj) {
	try {
		ADMDialogRef dialog = gEngine->getDialogHandle(env, obj);
		ADMRect rect;
		sADMDialog->GetBoundsRect(dialog, &rect);
		DEFINE_ADM_POINT(point, rect.left, rect.top);
		return gEngine->convertPoint(env, &point);
	} EXCEPTION_CONVERT(env);
	return NULL;
}

/*
 * void setPosition(int x, int y)
 */
JNIEXPORT void JNICALL Java_com_scriptographer_adm_Dialog_setPosition(
		JNIEnv *env, jobject obj, jint x, jint y) {
	try {
		ADMDialogRef dialog = gEngine->getDialogHandle(env, obj);
		sADMDialog->Move(dialog, x, y);
	} EXCEPTION_CONVERT(env);
}

/*
 * com.scriptographer.adm.Size nativeGetimumMinSize()
 */
JNIEXPORT jobject JNICALL Java_com_scriptographer_adm_Dialog_nativeGetMinimumSize(
		JNIEnv *env, jobject obj) {
	try {
		ADMDialogRef dialog = gEngine->getDialogHandle(env, obj);
		ADMPoint pt;
		pt.h = sADMDialog->GetMinWidth(dialog);
		pt.v = sADMDialog->GetMinHeight(dialog);
		return gEngine->convertSize(env, &pt);
	} EXCEPTION_CONVERT(env);
	return NULL;
}

/*
 * void nativeSetMinimumSize(int width, int height)
 */
JNIEXPORT void JNICALL Java_com_scriptographer_adm_Dialog_nativeSetMinimumSize(
		JNIEnv *env, jobject obj, jint width, jint height) {
	try {
		ADMDialogRef dialog = gEngine->getDialogHandle(env, obj);
		sADMDialog->SetMinWidth(dialog, width);
		sADMDialog->SetMinHeight(dialog, height);
	} EXCEPTION_CONVERT(env);
}

/*
 * com.scriptographer.adm.Size nativeGetMaximumSize()
 */
JNIEXPORT jobject JNICALL Java_com_scriptographer_adm_Dialog_nativeGetMaximumSize(
		JNIEnv *env, jobject obj) {
	try {
		ADMDialogRef dialog = gEngine->getDialogHandle(env, obj);
		DEFINE_ADM_POINT(pt, sADMDialog->GetMaxWidth(dialog),
				sADMDialog->GetMaxHeight(dialog));
		return gEngine->convertSize(env, &pt);
	} EXCEPTION_CONVERT(env);
	return NULL;
}

/*
 * void nativeSetMaximumSize(int width, int height)
 */
JNIEXPORT void JNICALL Java_com_scriptographer_adm_Dialog_nativeSetMaximumSize(
		JNIEnv *env, jobject obj, jint width, jint height) {
	try {
		ADMDialogRef dialog = gEngine->getDialogHandle(env, obj);
		sADMDialog->SetMaxWidth(dialog, width);
		sADMDialog->SetMaxHeight(dialog, height);
	} EXCEPTION_CONVERT(env);
}

/*
 * com.scriptographer.adm.Size getIncrement()
 */
JNIEXPORT jobject JNICALL Java_com_scriptographer_adm_Dialog_getIncrement(
		JNIEnv *env, jobject obj) {
	try {
		ADMDialogRef dialog = gEngine->getDialogHandle(env, obj);
		ADMPoint pt;
		pt.h = sADMDialog->GetHorizontalIncrement(dialog);
		pt.v = sADMDialog->GetVerticalIncrement(dialog);
		return gEngine->convertSize(env, &pt);
	} EXCEPTION_CONVERT(env);
	return NULL;
}

/*
 * void setIncrement(int hor, int ver)
 */
JNIEXPORT void JNICALL Java_com_scriptographer_adm_Dialog_setIncrement(
		JNIEnv *env, jobject obj, jint hor, jint ver) {
	try {
		ADMDialogRef dialog = gEngine->getDialogHandle(env, obj);
		sADMDialog->SetHorizontalIncrement(dialog, hor);
		sADMDialog->SetVerticalIncrement(dialog, ver);
	} EXCEPTION_CONVERT(env);
}

/*
 * int getItemHandle(int itemID)
 */
JNIEXPORT jint JNICALL Java_com_scriptographer_adm_Dialog_getItemHandle(
		JNIEnv *env, jobject obj, jint itemID) {
	try {
		ADMDialogRef dialog = gEngine->getDialogHandle(env, obj);
		ADMItemRef item = sADMDialog->GetItem(dialog, itemID);
		// Workaround for CS3 problem, where popup menu only appears if it's
		// associated with a menu resource containing one entry on Mac
		// TODO: how about PC?
		if (itemID == kADMMenuItemID) {
			ADMListRef list = sADMItem->GetList(item);
			if (list) {
				sADMList->SetMenuID(list, gPlugin->getPluginRef(),
						kEmptyMenuID, NULL);
				sADMList->RemoveEntry(list, 0);
			}
		}
		return (jint) item;
	} EXCEPTION_CONVERT(env);
	return 0;
}

/*
 * com.scriptographer.adm.Point localToScreen(int x, int y)
 */
JNIEXPORT jobject JNICALL Java_com_scriptographer_adm_Dialog_localToScreen__II(
		JNIEnv *env, jobject obj, jint x, jint y) {
	try {
		ADMDialogRef dialog = gEngine->getDialogHandle(env, obj);
		DEFINE_ADM_POINT(pt, x, y);
		sADMDialog->LocalToScreenPoint(dialog, &pt);
		return gEngine->convertPoint(env, &pt);
	} EXCEPTION_CONVERT(env);
	return NULL;
}

/*
 * com.scriptographer.adm.Point screenToLocal(int x, int y)
 */
JNIEXPORT jobject JNICALL Java_com_scriptographer_adm_Dialog_screenToLocal__II(
		JNIEnv *env, jobject obj, jint x, jint y) {
	try {
		ADMDialogRef dialog = gEngine->getDialogHandle(env, obj);
		DEFINE_ADM_POINT(pt, x, y);
		sADMDialog->ScreenToLocalPoint(dialog, &pt);
		return gEngine->convertPoint(env, &pt);
	} EXCEPTION_CONVERT(env);
	return NULL;
}

/*
 * java.awt.Rectangle localToScreen(int x, int y, int width, int height)
 */
JNIEXPORT jobject JNICALL Java_com_scriptographer_adm_Dialog_localToScreen__IIII(
		JNIEnv *env, jobject obj, jint x, jint y, jint width, jint height) {
	try {
		ADMDialogRef dialog = gEngine->getDialogHandle(env, obj);
		DEFINE_ADM_RECT(rt, x, y, width, height);
		sADMDialog->LocalToScreenRect(dialog, &rt);
		return gEngine->convertRectangle(env, &rt);
	} EXCEPTION_CONVERT(env);
	return NULL;
}

/*
 * java.awt.Rectangle screenToLocal(int x, int y, int width, int height)
 */
JNIEXPORT jobject JNICALL Java_com_scriptographer_adm_Dialog_screenToLocal__IIII(
		JNIEnv *env, jobject obj, jint x, jint y, jint width, jint height) {
	try {
		ADMDialogRef dialog = gEngine->getDialogHandle(env, obj);
		DEFINE_ADM_RECT(rt, x, y, width, height);
		sADMDialog->ScreenToLocalRect(dialog, &rt);
		return gEngine->convertRectangle(env, &rt);
	} EXCEPTION_CONVERT(env);
	return NULL;
}

/*
 * void invalidate()
 */
JNIEXPORT void JNICALL Java_com_scriptographer_adm_Dialog_invalidate__(
		JNIEnv *env, jobject obj) {
	try {
		ADMDialogRef dialog = gEngine->getDialogHandle(env, obj);
		sADMDialog->Invalidate(dialog);
	} EXCEPTION_CONVERT(env);
}

/*
 * void invalidate(int x, int y, int width, int height)
 */
JNIEXPORT void JNICALL Java_com_scriptographer_adm_Dialog_invalidate__IIII(
		JNIEnv *env, jobject obj, jint x, jint y, jint width, jint height) {
	try {
		ADMDialogRef dialog = gEngine->getDialogHandle(env, obj);
		DEFINE_ADM_RECT(rt, x, y, width, height);
		sADMDialog->InvalidateRect(dialog, &rt);
	} EXCEPTION_CONVERT(env);
}

/*
 * void update()
 */
JNIEXPORT void JNICALL Java_com_scriptographer_adm_Dialog_update(
		JNIEnv *env, jobject obj) {
	try {
		ADMDialogRef dialog = gEngine->getDialogHandle(env, obj);
		sADMDialog->Update(dialog);
	} EXCEPTION_CONVERT(env);
}

/*
 * boolean nativeIsVisible()
 */
JNIEXPORT jboolean JNICALL Java_com_scriptographer_adm_Dialog_nativeIsVisible(
		JNIEnv *env, jobject obj) {
	try {
		ADMDialogRef dialog = gEngine->getDialogHandle(env, obj);
		return sADMDialog->IsVisible(dialog);
	} EXCEPTION_CONVERT(env);
	return false;
}

/*
 * void nativeSetVisible(boolean visible)
 */
JNIEXPORT void JNICALL Java_com_scriptographer_adm_Dialog_nativeSetVisible(
		JNIEnv *env, jobject obj, jboolean visible) {
	try {
		ADMDialogRef dialog = gEngine->getDialogHandle(env, obj);
		sADMDialog->Show(dialog, visible);
	} EXCEPTION_CONVERT(env);
}

/*
 * void nativeSetActive(boolean active)
 */
JNIEXPORT void JNICALL Java_com_scriptographer_adm_Dialog_nativeSetActive(
		JNIEnv *env, jobject obj, jboolean active) {
	try {
		ADMDialogRef dialog = gEngine->getDialogHandle(env, obj);
		sADMDialog->Activate(dialog, active);
	} EXCEPTION_CONVERT(env);
}

/*
 * boolean isEnabled()
 */
JNIEXPORT jboolean JNICALL Java_com_scriptographer_adm_Dialog_isEnabled(
		JNIEnv *env, jobject obj) {
	try {
		ADMDialogRef dialog = gEngine->getDialogHandle(env, obj);
		return sADMDialog->IsEnabled(dialog);
	} EXCEPTION_CONVERT(env);
	return false;
}

/*
 * void setEnabled(boolean enabled)
 */
JNIEXPORT void JNICALL Java_com_scriptographer_adm_Dialog_setEnabled(
		JNIEnv *env, jobject obj, jboolean enabled) {
	try {
		ADMDialogRef dialog = gEngine->getDialogHandle(env, obj);
		sADMDialog->Enable(dialog, enabled);
	} EXCEPTION_CONVERT(env);
}

/*
 * boolean isUpdateEnabled()
 */
JNIEXPORT jboolean JNICALL Java_com_scriptographer_adm_Dialog_isUpdateEnabled(
		JNIEnv *env, jobject obj) {
	try {
		ADMDialogRef dialog = gEngine->getDialogHandle(env, obj);
		return sADMDialog->IsUpdateEnabled(dialog);
	} EXCEPTION_CONVERT(env);
	return false;
}

/*
 * void seUpdateEnabled(boolean updateEnabled)
 */
JNIEXPORT void JNICALL Java_com_scriptographer_adm_Dialog_setUpdateEnabled(
		JNIEnv *env, jobject obj, jboolean updateEnabled) {
	try {
		ADMDialogRef dialog = gEngine->getDialogHandle(env, obj);
		sADMDialog->SetUpdateEnabled(dialog, updateEnabled);
	} EXCEPTION_CONVERT(env);
}

/*
 * boolean isCollapsed()
 */
JNIEXPORT jboolean JNICALL Java_com_scriptographer_adm_Dialog_isCollapsed(
		JNIEnv *env, jobject obj) {
	try {
		ADMDialogRef dialog = gEngine->getDialogHandle(env, obj);
		return sADMDialog->IsCollapsed(dialog);
	} EXCEPTION_CONVERT(env);
	return false;
}

/*
 * int nativeGetCursor()
 */
JNIEXPORT jint JNICALL Java_com_scriptographer_adm_Dialog_nativeGetCursor(
		JNIEnv *env, jobject obj) {
	try {
		ADMDialogRef dialog = gEngine->getDialogHandle(env, obj);
		long cursor;
		SPPluginRef pluginRef = sADMDialog->GetPluginRef(dialog);
		sADMDialog->GetCursorID(dialog, &pluginRef, &cursor);
		return cursor;
	} EXCEPTION_CONVERT(env);
	return 0;
}

/*
 * void nativeSetCursor(int cursor)
 */
JNIEXPORT void JNICALL Java_com_scriptographer_adm_Dialog_nativeSetCursor(
		JNIEnv *env, jobject obj, jint cursor) {
	try {
		ADMDialogRef dialog = gEngine->getDialogHandle(env, obj);
		if (cursor >= 0) {
			SPPluginRef pluginRef = sADMDialog->GetPluginRef(dialog);
			sADMDialog->SetCursorID(dialog, pluginRef, cursor);
		}
	} EXCEPTION_CONVERT(env);
}

/*
 * void nativeSetTitle(java.lang.String title)
 */
JNIEXPORT void JNICALL Java_com_scriptographer_adm_Dialog_nativeSetTitle(
		JNIEnv *env, jobject obj, jstring title) {
	try {
		ADMDialogRef dialog = gEngine->getDialogHandle(env, obj);
		if (title != NULL) {
			ASUnicode *chars = gEngine->convertString_ASUnicode(env, title);
			sADMDialog->SetTextW(dialog, chars);
			delete chars;
		} else {
			sADMDialog->SetText(dialog, "");
		}
	} EXCEPTION_CONVERT(env);
}

/*
 * void nativeSetName(java.lang.String name)
 */
JNIEXPORT void JNICALL Java_com_scriptographer_adm_Dialog_nativeSetName(
		JNIEnv *env, jobject obj, jstring name) {
	try {
		ADMDialogRef dialog = gEngine->getDialogHandle(env, obj);
		if (name != NULL) {
			char *chars = gEngine->convertString(env, name);
			sADMDialog->SetDialogName(dialog, chars);
			delete chars;
		} else {
			sADMDialog->SetDialogName(dialog, "");
		}
	} EXCEPTION_CONVERT(env);
}

/*
 * int nativeGetFont()
 */
JNIEXPORT jint JNICALL Java_com_scriptographer_adm_Dialog_nativeGetFont(
		JNIEnv *env, jobject obj) {
	try {
		ADMDialogRef dialog = gEngine->getDialogHandle(env, obj);
		return sADMDialog->GetFont(dialog);
	} EXCEPTION_CONVERT(env);
	return 0;
}

/*
 * void nativeSetFont(int font)
 */
JNIEXPORT void JNICALL Java_com_scriptographer_adm_Dialog_nativeSetFont(
		JNIEnv *env, jobject obj, jint font) {
	try {
		ADMDialogRef dialog = gEngine->getDialogHandle(env, obj);
		if (font >= 0) sADMDialog->SetFont(dialog, (ADMFont)font);
	} EXCEPTION_CONVERT(env);
}

/*
 * com.scriptographer.adm.DialogItem getDefaultItem()
 */
JNIEXPORT jobject JNICALL Java_com_scriptographer_adm_Dialog_getDefaultItem(
		JNIEnv *env, jobject obj) {
	try {
		ADMDialogRef dialog = gEngine->getDialogHandle(env, obj);
		ADMItemRef itm = sADMDialog->GetItem(dialog,
				sADMDialog->GetDefaultItemID(dialog));
		if (itm != NULL)
			return gEngine->getItemObject(itm);
	} EXCEPTION_CONVERT(env);
	return NULL;
}

/*
 * void setDefaultItem(com.scriptographer.adm.DialogItem item)
 */
JNIEXPORT void JNICALL Java_com_scriptographer_adm_Dialog_setDefaultItem(
		JNIEnv *env, jobject obj, jobject item) {
	try {
		ADMDialogRef dialog = gEngine->getDialogHandle(env, obj);
		ADMItemRef itm = gEngine->getItemHandle(env, item);
		if (itm != NULL)
			sADMDialog->SetDefaultItemID(dialog, sADMItem->GetID(itm));
	} EXCEPTION_CONVERT(env);
}

/*
 * com.scriptographer.adm.DialogItem getCancelItem()
 */
JNIEXPORT jobject JNICALL Java_com_scriptographer_adm_Dialog_getCancelItem(
		JNIEnv *env, jobject obj) {
	try {
		ADMDialogRef dialog = gEngine->getDialogHandle(env, obj);
		ADMItemRef itm = sADMDialog->GetItem(dialog,
				sADMDialog->GetCancelItemID(dialog));
		if (itm != NULL)
			return gEngine->getItemObject(itm);
	} EXCEPTION_CONVERT(env);
	return NULL;
}

/*
 * void setCancelItem(com.scriptographer.adm.DialogItem item)
 */
JNIEXPORT void JNICALL Java_com_scriptographer_adm_Dialog_setCancelItem(
		JNIEnv *env, jobject obj, jobject item) {
	try {
		ADMDialogRef dialog = gEngine->getDialogHandle(env, obj);
		ADMItemRef itm = gEngine->getItemHandle(env, item);
		if (itm != NULL)
			sADMDialog->SetCancelItemID(dialog, sADMItem->GetID(itm));
	} EXCEPTION_CONVERT(env);
}

/*
 * boolean isForcedOnScreen()
 */
JNIEXPORT jboolean JNICALL Java_com_scriptographer_adm_Dialog_isForcedOnScreen(
		JNIEnv *env, jobject obj) {
	try {
		ADMDialogRef dialog = gEngine->getDialogHandle(env, obj);
		return sADMDialog->IsForcedOnScreen(dialog);
	} EXCEPTION_CONVERT(env);
	return false;
}

/*
 * void setForcedOnScreen(boolean forcedOnScreen)
 */
JNIEXPORT void JNICALL Java_com_scriptographer_adm_Dialog_setForcedOnScreen(
		JNIEnv *env, jobject obj, jboolean forcedOnScreen) {
	try {
		ADMDialogRef dialog = gEngine->getDialogHandle(env, obj);
		sADMDialog->SetForcedOnScreen(dialog, forcedOnScreen);
	} EXCEPTION_CONVERT(env);
}

/*
 * com.scriptographer.adm.DialogGroupInfo getGroupInfo()
 */
JNIEXPORT jobject JNICALL Java_com_scriptographer_adm_Dialog_getGroupInfo(
		JNIEnv *env, jobject obj) {
	try {
		ADMDialogRef dialog = gEngine->getDialogHandle(env, obj);
		const char *group;
#if _kADMDialogGroupSuiteVersion >= 7
		ADMPositionCode code;
		sADMDialogGroup->GetDialogGroupInfo(dialog, &group, &code);
		ADMInt32 positionCode = code.fPositionCode;
#else
		ADMInt32 positionCode = 0;
		sADMDialogGroup->GetDialogGroupInfo(dialog, &group, &positionCode);
#endif
		return gEngine->newObject(env, gEngine->cls_adm_DialogGroupInfo,
				gEngine->cid_adm_DialogGroupInfo,
				env->NewStringUTF(group), (jint) positionCode);
	} EXCEPTION_CONVERT(env);
	return NULL;
}

/*
 * void nativeSetGroupInfo(java.lang.String group, int positionCode)
 */
JNIEXPORT void JNICALL Java_com_scriptographer_adm_Dialog_nativeSetGroupInfo(
		JNIEnv *env, jobject obj, jstring group, jint positionCode) {
	try {
		ADMDialogRef dialog = gEngine->getDialogHandle(env, obj);
		char *groupStr = gEngine->convertString(env, group);
#if _kADMDialogGroupSuiteVersion >= 7
		ADMPositionCode code;
		code.fPositionCode= positionCode;
		code.fExPositionCode = 0;
		sADMDialogGroup->SetDialogGroupInfo(dialog, groupStr, code);
#else
		sADMDialogGroup->SetDialogGroupInfo(dialog, groupStr, positionCode);
#endif
		delete groupStr;
	} EXCEPTION_CONVERT(env);
}

#ifdef MAC_ENV

class NavigationFilter {
private:
	CFStringRef name;
	Array<UniChar *> patterns;

public:
	NavigationFilter(CFStringRef filterName, CFStringRef filter) {
		name = CFStringCreateCopy(NULL, filterName);
		CFArrayRef parts = CFStringCreateArrayBySeparatingStrings(NULL, filter,
				CFSTR(";"));
		int count = CFArrayGetCount(parts);
		for (int i = 0; i < count; i++) {
			CFStringRef part = (CFStringRef) CFArrayGetValueAtIndex(parts, i);
			if (CFStringGetLength(part) == 0)
				break;
			patterns.add(getCharacters(part));
		}
		CFRelease(filter);
	}

	~NavigationFilter() {
		for (int i = 0; i < patterns.size(); i++)
			delete patterns.get(i);
		CFRelease(name);
	}

	bool match(CFStringRef str) {
		UniChar *chars = getCharacters(str); 
		bool match = true;
		for (int i = 0; match && i < patterns.size(); i++) {
			if (!matchPattern(chars, patterns.get(i)))
				match = false;
		}
		delete chars;
		return match;
	}

	inline CFStringRef getName() {
		return name;
	}

private:
	UniChar *getCharacters(CFStringRef str) {
		// Returns a 0 determined UniChar string
		int len = CFStringGetLength(str);
		UniChar *chars = new UniChar[len + 1];
		CFRange range = { 0, len };
		CFStringGetCharacters(str, range, chars);
		chars[len] = '\0';
		return chars;
	}

	bool matchPattern(const UniChar *str, const UniChar *pattern) {
		const UniChar *cp = NULL, *mp = NULL;
		
		while (*str && *pattern != '*') {
			if (*pattern != *str && *pattern != '?')
				return false;
			pattern++;
			str++;
		}
		while (*str) {
			if (*pattern == '*') {
				if (!*++pattern)
					return 1;
				mp = pattern;
				cp = str + 1;
			} else if (*pattern == *str || *pattern == '?') {
				pattern++;
				str++;
			} else {
				pattern = mp;
				str = cp++;
			}
		}
		while (*pattern == '*')
			pattern++;
		return !*pattern;
	}
};

enum NavigationType {
	FileOpen,
	FileSave,
	FolderChoose
};

class NavigationService {
	NavigationType type;
	Array<NavigationFilter *> filters;
	int currentIndex;
	NavDialogCreationOptions options;
	NavDialogRef dialog;
	NavEventUPP eventCallbackUPP;
	NavObjectFilterUPP filterCallbackUPP;

public:
	NavigationService(JNIEnv *env, NavigationType navigationType,
			jstring message, jstring filename, jstring filter) {
		type = navigationType;
		dialog = NULL;
		eventCallbackUPP = NULL;
		filterCallbackUPP = NULL;
		memset(&options, 0, sizeof(NavDialogCreationOptions));
		if (!NavGetDefaultDialogCreationOptions(&options)) {
			options.message = gEngine->convertString_CFString(env, message);
			options.saveFileName = gEngine->convertString_CFString(env, filename);
			eventCallbackUPP = NewNavEventUPP(eventCallback);
			if (type == FileOpen && filter != NULL) {
				CFStringRef str = gEngine->convertString_CFString(env, filter);
				CFStringRef seperator = CFStringCreateWithBytes(NULL,
						(const UInt8*) "\0", 1, kCFStringEncodingUTF8, false);
				CFArrayRef parts = CFStringCreateArrayBySeparatingStrings(NULL,
						str, seperator);
				if (parts != NULL) {
					CFIndex count = CFArrayGetCount(parts);
					CFStringRef name = NULL;
					for (int i = 0; i < count; i++) {
						CFStringRef part =
								(CFStringRef) CFArrayGetValueAtIndex(parts, i);
						if (CFStringGetLength(part) == 0)
							break;
						if (i % 2 == 0) {
							name = part;
						} else {
							filters.add(new NavigationFilter(name, part));
							name = NULL;
						}
					}
					// TODO: Do we need to CFRelease any or all elements in CFArrayRef
					// as received from CFStringCreateArrayBySeparatingStrings?
					if (name != NULL)
						CFRelease(name);
					CFRelease(parts);
				}
				CFRelease(seperator);
				CFRelease(str);
				if (filters.size() > 0) {
					options.popupExtension = getFilterNames();
					filterCallbackUPP = NewNavObjectFilterUPP(filterCallback);
				}
			}
			if (type == FileOpen) {
				NavCreateGetFileDialog(&options, NULL, eventCallbackUPP, NULL,
						filterCallbackUPP, this, &dialog);
			} else if (type == FileSave) {
				NavCreatePutFileDialog(&options, 0, 0, eventCallbackUPP, this,
						&dialog);
			} else if (type == FolderChoose) {
				NavCreateChooseFolderDialog(&options, eventCallbackUPP,
						filterCallbackUPP, this, &dialog);
			}
		}
	}
	
	~NavigationService() {
		for (int i = 0; i < filters.size(); i++)
			delete filters.get(i);
		if (eventCallbackUPP != NULL)
			DisposeNavEventUPP(eventCallbackUPP);
		if (filterCallbackUPP != NULL)
			DisposeNavObjectFilterUPP(filterCallbackUPP);
		if (options.popupExtension != NULL)
			CFRelease(options.popupExtension);
		if (options.windowTitle != NULL)
			CFRelease(options.windowTitle);
		if (options.saveFileName != NULL)
			CFRelease(options.saveFileName);
		if (options.message != NULL)
			CFRelease(options.message);
		if (options.clientName != NULL)
			CFRelease(options.clientName);
		if (dialog != NULL)
			NavDialogDispose(dialog);
	}

	jobject execute(JNIEnv *env, jobject initialDir = NULL,
			jobject selectedFile = NULL) {
		jobject res = NULL;
		if (dialog != NULL) {
			SPPlatformFileSpecification spec;
			if (initialDir != NULL) {
				AEDesc location = { typeNull, NULL };
				AECreateDesc(typeFSS, (FSSpec *) gEngine->convertFile(env,
						initialDir, &spec), sizeof(FSSpec), &location);
				NavCustomControl(dialog, kNavCtlSetLocation, &location);
			}
			if (selectedFile != NULL) {
				AEDesc location = { typeNull, NULL };
				AECreateDesc(typeFSS, (FSSpec *) gEngine->convertFile(env,
						selectedFile, &spec), sizeof(FSSpec), &location);
				NavCustomControl(dialog, kNavCtlSetSelection, &location);
			}
			if (!NavDialogRun(dialog)) {
				NavUserAction action = NavDialogGetUserAction(dialog);
				NavReplyRecord reply;
				if (action != kNavUserActionCancel && action != kNavUserActionNone
					&& !NavDialogGetReply(dialog, &reply) && reply.validRecord) {
					long count;
					if (!AECountItems(&reply.selection, &count)) {
						for (long i = 1; i <= count; i++) {
							AEDesc resultDesc;
							FSRef result;
							if (!AEGetNthDesc(&reply.selection, i, typeFSRef, NULL, &resultDesc)
								&& !AEGetDescData(&resultDesc, &result, sizeof(FSRef))) {
								char path[1024];
								if (!FSRefMakePath(&result, (unsigned char*) path, 1024)) {
									if (type == FileSave) {
										CFStringRef saveName = NULL;
										char name[1024];
										if ((saveName = NavDialogGetSaveFileName(dialog))
												&& CFStringGetCString(saveName, name, 1024, kCFStringEncodingUTF8)
												&& strlen(path) + strlen(name) + strlen(PATH_SEP_STR) < 1024) {
											strcat(path, PATH_SEP_STR);
											strcat(path, name);
											res = gEngine->convertFile(env, path);
										}
									} else {
										res = gEngine->convertFile(env, path);
									}
								}
								AEDisposeDesc(&resultDesc);
							}
						}
					}
					NavDisposeReply(&reply);
				}
			}
		}
		return res;
	}

	static jobject execute(JNIEnv *env, NavigationType type, jstring message,
			jstring filename, jstring filter, jobject initialDir = NULL,
			jobject selectedFile = NULL) {
		NavigationService service(env, type, message, filename, filter);
		return service.execute(env, initialDir, selectedFile);
	}
	
private:
	CFArrayRef getFilterNames() {
		CFMutableArrayRef array = CFArrayCreateMutable(NULL, filters.size(), NULL);
		for (int i = 0; i < filters.size(); i++)
			CFArrayAppendValue(array, filters.get(i)->getName());
		return array;
	}

	static pascal void eventCallback(NavEventCallbackMessage callBackSelector,
			NavCBRecPtr callBackParams, NavCallBackUserData callBackData) {
		if (callBackSelector ==  kNavCBPopupMenuSelect) {
			NavMenuItemSpec *chosenItem = (NavMenuItemSpec *)
					callBackParams->eventData.eventDataParms.param;
			((NavigationService *) callBackData)->currentIndex = chosenItem->menuType;
		}
	}
	
	static pascal Boolean filterCallback(AEDesc* item, void* info,
			NavCallBackUserData callBackData, NavFilterModes filterMode) {
		NavigationService *service = (NavigationService *) callBackData;
		if (service == NULL) {
			return true;
		} else {
			if (item->descriptorType == typeFSS || item->descriptorType == typeFSRef) {
				NavFileOrFolderInfo* folderInfo = (NavFileOrFolderInfo *) info;
				NavigationFilter *filter = service->filters.get(service->currentIndex);
				if (filter != NULL && !folderInfo->isFolder) {
					CFStringRef filename;
					// OSType fileType = folderInfo->fileAndFolder.fileInfo.finderInfo.fdType;
					if (item->descriptorType == typeFSS) {
						filename = CFStringCreateWithPascalString(NULL,
								((FSSpec *) *item->dataHandle)->name, kCFStringEncodingUTF8);
					} else if ((item->descriptorType = typeFSRef)) {
						HFSUniStr255 uname;
						if (!FSGetCatalogInfo((FSRef *) *item->dataHandle,
								kFSCatInfoNone, NULL, &uname, NULL, NULL)) {
							filename = CFStringCreateWithCharacters(NULL,
									uname.unicode, uname.length);
						}
					}
					if (filename != NULL) {
						bool match = filter->match(filename);
						CFRelease(filename);
						return match;
					}
				} else {
					return true;
				}
			}
			return true;
		}
	}
};

#endif

/*
 * java.io.File nativeFileDialog(java.lang.String message, java.lang.String filter,
 *		java.io.File directory, java.lang.String filename, boolean open)
 */
JNIEXPORT jobject JNICALL Java_com_scriptographer_adm_Dialog_nativeFileDialog(
		JNIEnv *env, jclass cls, jstring message, jstring filter,
		jobject directory, jstring filename, jboolean open) {
	jobject ret = NULL;
	try {
#ifdef MAC_ENV
		ret = NavigationService::execute(env, open ? FileOpen : FileSave,
				message, filename, filter, directory, NULL);
#else
		// Unicode seems to not work (at least not on Windows?)
		// So use normal string instead...
		char *msg = gEngine->convertString(env, message);
		char *fltr = gEngine->convertString(env, filter);
		char *name = gEngine->convertString(env, filename);

		ADMPlatformFileTypesSpecification3 specs;
		// This is needed in order to zero out the mac specific part on mac...
		memset(&specs, 0, sizeof(ADMPlatformFileTypesSpecification3));
		memcpy(specs.filter, fltr, MIN(kADMMaxFilterLength, env->GetStringLength(filter)));

		SPPlatformFileSpecification result, dir;
		SPPlatformFileSpecification *initial = gEngine->convertFile(env, directory, &dir);
		if (open ? 
			sADMBasic->StandardGetFileDialog(msg, &specs, initial, name, &result) :
			sADMBasic->StandardPutFileDialog(msg, &specs, initial, name, &result)) {
			ret = gEngine->convertFile(env, &result);
		}

		delete msg;
		delete fltr;
		if (name != NULL)
			delete name;
#endif
	} EXCEPTION_CONVERT(env);
	return ret;
}

/*
 * java.io.File chooseDirectory(java.lang.String message, java.io.File directory)
 */
JNIEXPORT jobject JNICALL Java_com_scriptographer_adm_Dialog_chooseDirectory(
		JNIEnv *env, jclass cls, jstring message, jobject directory) {
	jobject ret = NULL;
	try {
#ifdef MAC_ENV
		ret = NavigationService::execute(env, FolderChoose, message, NULL, NULL,
				directory, NULL);
#else // !MAC_ENV
		// Unicode version seems to not work (StandardGetDirectoryDialogW,
		// at least not on Windows) So use normal string instead...
		char *msg = gEngine->convertString(env, message);
		SPPlatformFileSpecification result, dir;
		if (sADMBasic->StandardGetDirectoryDialog(msg,
				gEngine->convertFile(env, directory, &dir), &result))
			ret = gEngine->convertFile(env, &result);
		delete msg;
#endif // !MAC_ENV
	} EXCEPTION_CONVERT(env);
	return ret;
}

/*
 * java.awt.Color chooseColor(com.criptographer.ai.Color color)
 */
JNIEXPORT jobject JNICALL Java_com_scriptographer_adm_Dialog_chooseColor(
		JNIEnv *env, jclass cls, jobject color) {
	try {
		AIColor col, result;
		if (color != NULL) {
			gEngine->convertColor(env, color, &col);
		} else {
			// Default is RGB White
			col.kind = kThreeColor;
			col.c.rgb.red = 1.0;
			col.c.rgb.green = 1.0;
			col.c.rgb.blue = 1.0;
		}
		if (sAIPaintStyle->DisplayColorPicker(&col))
			return gEngine->convertColor(env, &col);
	} EXCEPTION_CONVERT(env);
	return NULL;
}

/*
 * java.awt.Rectangle getPaletteLayoutBounds()
 */
JNIEXPORT jobject JNICALL Java_com_scriptographer_adm_Dialog_getPaletteLayoutBounds(
		JNIEnv *env, jclass cls) {
	try {
		ADMRect bounds;
		if (sADMBasic->GetPaletteLayoutBounds(&bounds))
			return gEngine->convertRectangle(env, &bounds);
	} EXCEPTION_CONVERT(env);
	return NULL;
}

/*
 * void alert(java.lang.String message)
 */
JNIEXPORT void JNICALL Java_com_scriptographer_adm_Dialog_alert(
		JNIEnv *env, jclass cls, jstring message) {
	try {
		ASUnicode *text = gEngine->convertString_ASUnicode(env, message);
		sADMBasic->MessageAlertW(text);
		delete text;
	} EXCEPTION_CONVERT(env);
}

/*
 * boolean confirm(java.lang.String message)
 */
JNIEXPORT jboolean JNICALL Java_com_scriptographer_adm_Dialog_confirm(
		JNIEnv *env, jclass cls, jstring message) {
	try {
		ASUnicode *text = gEngine->convertString_ASUnicode(env, message);
		ADMAnswer ret = sADMBasic->YesNoAlertW(text);
		delete text;
		return ret == kADMYesAnswer;
	} EXCEPTION_CONVERT(env);
	return false;
}

/*
 * com.scriptographer.adm.Size getScreenSize()
 */
JNIEXPORT jobject JNICALL Java_com_scriptographer_adm_Dialog_getScreenSize(
		JNIEnv *env, jclass cls) {
	try {
		// TODO: add multi screen support and place where Illustrator resides?
#ifdef MAC_ENV
		GDHandle screen = DMGetFirstScreenDevice(true);  
		Rect rect = (*screen)->gdRect;
<<<<<<< HEAD
		return gEngine->convertSize(env, &rect);
#endif
#ifdef WIN_ENV
		RECT rect;
		GetWindowRect(GetDesktopWindow(), &rect);
		return gEngine->convertSize(env, &rect);
#endif
=======
		DEFINE_ADM_POINT(size, rect.right - rect.left, rect.bottom - rect.top);
#endif // MAC_ENV
#ifdef WIN_ENV
		RECT rect;
		GetWindowRect(GetDesktopWindow(), &rect);
		DEFINE_ADM_POINT(size, rect.right - rect.left, rect.bottom - rect.top);
#endif // WIN_ENV
		return gEngine->convertSize(env, &size);
>>>>>>> 253f52f0
	} EXCEPTION_CONVERT(env);
	return NULL;
}

/*
 * int getWindowHandle()
 */
JNIEXPORT jint JNICALL Java_com_scriptographer_adm_Dialog_getWindowHandle(
		JNIEnv *env, jobject obj) {
	try {
		ADMDialogRef dialog = gEngine->getDialogHandle(env, obj);
		ADMWindowRef window = sADMDialog->GetWindowRef(dialog);
#ifdef MAC_ENV
		// As new items will be created in the root control (as returned by
		// HIViewGetRoot too), make sure a root exists. This is required by SWT.
		ControlRef root;
		GetRootControl(window, &root);
		if (root == NULL)
			CreateRootControl(window, &root);
#endif // MAC_ENV
		return (jint) window;
	} EXCEPTION_CONVERT(env);
	return 0;
}

/*
 * void dumpControlHierarchy(java.io.File file)
 */
JNIEXPORT void JNICALL Java_com_scriptographer_adm_Dialog_dumpControlHierarchy(
		JNIEnv *env, jobject obj, jobject file) {
	try {
#ifdef MAC_ENV
		ADMDialogRef dialog = gEngine->getDialogHandle(env, obj);
		ADMWindowRef window = sADMDialog->GetWindowRef(dialog);
		SPPlatformFileSpecification fsSpec;
		gEngine->convertFile(env, file, &fsSpec);
		DumpControlHierarchy(window, (FSSpec*) &fsSpec);
#endif // MAC_ENV
	} EXCEPTION_CONVERT(env);
}

/*
 * void makeOverlay(int handle)
 */
JNIEXPORT void JNICALL Java_com_scriptographer_adm_Dialog_makeOverlay(
		JNIEnv *env, jobject obj, jint handle) {
	try {
#ifdef MAC_ENV
		ADMDialogRef dialog = gEngine->getDialogHandle(env, obj);
		WindowRef admWindow = sADMDialog->GetWindowRef(dialog);
		WindowRef swtWindow = GetControlOwner((ControlRef) handle);
		// WindowGroupRef groupRef = GetWindowGroup(admWindow);
		WindowGroupRef groupRef;
		CreateWindowGroup(kWindowGroupAttrHideOnCollapse, &groupRef);
		// SetWindowGroupParent(groupRef, GetWindowGroupOfClass(kOverlayWindowClass));
		SendWindowGroupBehind(groupRef, GetWindowGroupOfClass(kAlertWindowClass));
		SetWindowGroup(swtWindow, groupRef);
#endif // MAC_ENV
	} EXCEPTION_CONVERT(env);
}<|MERGE_RESOLUTION|>--- conflicted
+++ resolved
@@ -245,12 +245,8 @@
 		ADMDialogRef dialog = gEngine->getDialogHandle(env, obj);
 		ADMRect rect;
 		sADMDialog->GetLocalRect(dialog, &rect);
-<<<<<<< HEAD
-		return gEngine->convertSize(env, &rect);
-=======
 		DEFINE_ADM_POINT(size, rect.right, rect.bottom);
 		return gEngine->convertSize(env, &size);
->>>>>>> 253f52f0
 	} EXCEPTION_CONVERT(env);
 	return NULL;
 }
@@ -1245,15 +1241,6 @@
 #ifdef MAC_ENV
 		GDHandle screen = DMGetFirstScreenDevice(true);  
 		Rect rect = (*screen)->gdRect;
-<<<<<<< HEAD
-		return gEngine->convertSize(env, &rect);
-#endif
-#ifdef WIN_ENV
-		RECT rect;
-		GetWindowRect(GetDesktopWindow(), &rect);
-		return gEngine->convertSize(env, &rect);
-#endif
-=======
 		DEFINE_ADM_POINT(size, rect.right - rect.left, rect.bottom - rect.top);
 #endif // MAC_ENV
 #ifdef WIN_ENV
@@ -1262,7 +1249,6 @@
 		DEFINE_ADM_POINT(size, rect.right - rect.left, rect.bottom - rect.top);
 #endif // WIN_ENV
 		return gEngine->convertSize(env, &size);
->>>>>>> 253f52f0
 	} EXCEPTION_CONVERT(env);
 	return NULL;
 }
